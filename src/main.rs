--- conflicted
+++ resolved
@@ -152,28 +152,14 @@
                 if q <= 63 {
                     known_non_factors.push(BigUint::from(1u64 << q - 1));
                 }
-<<<<<<< HEAD
-                let product_p2 = one().shl(p + q).sub(one().shl(p)).sub(one().shl(q)).add(one());
-=======
-                let known_non_factors_copy = known_non_factors.clone();
->>>>>>> 96cb0926
                 output_lines.push(OutputLine {
                     p,
                     q,
                     result_product_plus_2: tokio::spawn(async move {
-<<<<<<< HEAD
+                        let product_p2: BigUint = one().shl(p + q).sub(one().shl(p)).sub(one().shl(q)).add(three());
                         is_prime_with_trials(&product_p2, &known_non_factors)
-=======
-                        let product_p2: BigUint = one().shl(p + q).sub(one().shl(p)).sub(one().shl(q)).add(three());
-                        is_prime_with_trials(&product_p2, &known_non_factors_copy)
                     })
-                    .into(),
-                    result_product_minus_2: tokio::spawn(async move {
-                        let product_m2: BigUint = one().shl(p + q).sub(one().shl(p)).sub(one().shl(q)).sub(one());
-                        is_prime_with_trials(&product_m2, &known_non_factors)
->>>>>>> 96cb0926
-                    })
-                    .into(),
+                        .into(),
                 });
             }
         }
@@ -192,4 +178,8 @@
 
 fn one() -> BigUint {
     BigUint::from(1u8)
+}
+
+fn three() -> BigUint {
+    BigUint::from(3u8)
 }